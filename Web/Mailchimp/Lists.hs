-- |
-- Implements the \"lists\" section of the Mailchimp JSON API.
--
module Web.Mailchimp.Lists
  ( 
  -- * Mailchimp API Methods
    abuseReports
  , listActivity
  , batchSubscribe
  , batchUnsubscribe
  , clients
  , growthHistory
  , interestGroupAdd
  , interestGroupDelete
  , interestGroupUpdate
  , interestGroupingAdd
  , interestGroupingDelete
  , interestGroupingUpdate
  , interestGroupings
  , listInfo
  , listLocations
  , memberActivity
  , memberInfo
  , members
  , mergeVarAdd
  , mergeVarDelete
  , mergeVarReset
  , mergeVarSet
  , mergeVarUpdate
  , mergeVarInfo
  , staticSegmentAdd
  , staticSegmentDelete
  , staticSegmentMembersAdd
  , staticSegmentMembersDelete
  , staticSegmentReset
  , staticSegments
  , subscribeUser
  , unsubscribe
  , updateMember
  , webhookAdd
  , webhookDelete
  , webhooks
  -- * Parameter types
  , ListId(..)
  , EmailId(..)
  , MergeVarsItem
  , EmailType(..)
  , AbuseReport(..)
  , GroupingId
  , GroupingType(..)
  , ListFilters(..)
  , SortField(..)
  , SortDir(..)
  , MemberStatus(..)
  , MergeVarType(..)
  , MergeVarOptions(..)
  , SegmentId
  , WebhookActions(..)
  , WebhookSources(..)
  , WebhookId

  
  -- * Result types
  , EmailResult(..)
  , AbuseResults(..)
  , UserResultError(..)
  , BatchSubscribeResult(..)
  , BatchUnsubscribeResult(..)
  , ClientItem(..)
  , ClientResultsCategory(..)
  , ClientResults(..)
  , GrowthHistoryResult(..)
  , CompleteResult(..)
  , InterestGroupingAddResult(..)
  , InterestGroupDetail(..)
  , InterestGrouping(..)
  , ListStats(..)
  , ListInfo(..)
  , ListResultError(..)
  , ListsResult(..)
  , ListLocationsResult(..)
  , ActivityAction(..)
  , ActivityRecord(..)
  , MemberActivityResult(..)
  , MemberList(..)
  , MemberGeo(..)
  , MemberClient(..)
  , MemberStaticSegment(..)
  , MemberNote(..)
  , MemberInfoFields(..)
  , MemberInfo(..)
  , MemberInfoError(..)
  , MemberInfoResult(..)
  , MembersResult(..)
  , MergeVarResult(..)
  , MergeVarInfo(..)
  , MergeVarError(..)
  , MergeVarInfoResult(..)
  , StaticSegmentAddResult(..)
  , StaticSegmentMembersAddResult(..)
  , StaticSegmentMembersDelResult(..)
  , StaticSegmentResult(..)
  , WebhookAddResult(..)
  , WebhookResult(..)
  )
  where

import Web.Mailchimp
import Web.Mailchimp.Campaigns (CampaignId, CampaignInfo(..) )
import Web.Mailchimp.Util

import Data.Text (Text, unpack)
import Data.Aeson (Value(..), object, (.=), ToJSON(..), FromJSON(..), (.:), (.:?), Value(..))
import Data.Aeson.Types (Pair)
import Data.Aeson.TH (deriveFromJSON, deriveToJSON)
import Control.Monad (mzero, when)
import Control.Applicative ((<|>))
import Data.Time.Clock (UTCTime)
import Data.Maybe (catMaybes)
import Data.Default (Default(..))

-- | Represents an individual mailing list
newtype ListId = ListId {unListId :: Text}
  deriving (Show, Eq)

instance ToJSON ListId where
  toJSON lid = String $ unListId lid

instance FromJSON ListId where
  parseJSON (String s) = return $ ListId s
  parseJSON _ = mzero

-- | Represents one of the canonical ways of identifying subscribers
data EmailId = Email Text
             | EmailUniqueId Text
             | ListEmailId Text
  deriving (Show, Eq)

instance ToJSON EmailId where
  toJSON (Email t) = object ["email" .= t]
  toJSON (EmailUniqueId t) = object ["euid" .= t]
  toJSON (ListEmailId t) = object ["leid" .= t]

instance FromJSON EmailId where
  parseJSON (Object v) = do
    email <- fmap (fmap Email) $ v .:? "email"
    euid <- fmap (fmap EmailUniqueId) $ v .:? "euid"
    leid <- fmap (fmap ListEmailId) $ v .:? "leid"
    case catMaybes [email, euid, leid] of
      (x:_) -> return x
      _ -> mzero
  parseJSON _ = mzero

-- | Provides three ways of identifying the user for subsequent calls.
data EmailResult = EmailResult { erEmail :: EmailId
                               , erEmailUniqueId :: EmailId
                               , erListEmailId :: EmailId
                               }
  deriving (Show, Eq)

instance FromJSON EmailResult where
  parseJSON (Object v) = do
    email <- v .: "email"
    euid <- v .: "euid"
    leid <- v .: "leid"
    return $ EmailResult (Email email) (EmailUniqueId euid) (ListEmailId leid)
  parseJSON _ = mzero

-- | Represents an individual merge variable. For example @(\"FNAME\", \"John\")@ or @(\"mc_location\", object [(\"latitude\", \"37.723614\"), (\"longitude\", \"-122.21878\"])@
type MergeVarsItem = Pair

-- | The type of e-mail your user will receive
data EmailType = EmailTypeHTML
               | EmailTypeText
  deriving (Show, Eq)

instance ToJSON EmailType where
  toJSON EmailTypeHTML = "html"
  toJSON EmailTypeText = "text"

instance FromJSON EmailType where
  parseJSON (String "html") = return EmailTypeHTML
  parseJSON (String "text") = return EmailTypeText
  parseJSON _ = mzero

-- | Subscribes a user to the given list. 
--
--   See <http://apidocs.mailchimp.com/api/2.0/lists/subscribe.php> for details.
--
--   Example Usage:
-- 
-- > subscribeUser listId emailId (Just [("FNAME", "John"), ("LNAME", "Doe")]) (Just doubleOptin) (Just updateExisting) (Just replaceInterests) (Just sendWelcome)
-- 
subscribeUser :: ListId 
              -- ^ The list to subscribe the user to
              -> EmailId 
              -- ^ Subscriber's email              
              -> Maybe [MergeVarsItem] 
              -- ^ List of merge vars for the subscriber
              -> Maybe EmailType
              -- ^ Type of e-mail
              -> Maybe Bool 
              -- ^ Send the user an optin email
              -> Maybe Bool 
              -- ^ Update existing subscriber
              -> Maybe Bool 
              -- ^ Replace user interests
              -> Maybe Bool 
              -- ^ Send welcome email
              -> MailchimpT m EmailResult
subscribeUser listId 
              emailId 
              mergeVars 
              emailType 
              doubleOptin 
              updateExisting 
              replaceInterests 
              sendWelcome = 
  query "lists" "subscribe" request 
 where
  request = [ "id" .= unListId listId
            , "email" .= emailId
            , "merge_vars" .= fmap filterObject mergeVars
            , "email_type" .= emailType
            , "double_optin" .= doubleOptin
            , "update_existing" .= updateExisting
            , "replace_interests" .= replaceInterests
            , "send_welcome" .= sendWelcome
            ]

-- | The reports produced by abuseReports
data AbuseReport = AbuseReport
  { arDate :: UTCTime
  , arEmail :: Text
  , arCampaignId :: CampaignId
  , arType :: Text
  }
  deriving (Show, Eq)
 
instance FromJSON AbuseReport where
  parseJSON (Object v) = do
    ar_date <- v .: "date"
    ar_email <- v .: "email"
    ar_campaign_id <- v .: "campaign_id"
    ar_type <- v .: "type"
    return $ AbuseReport ar_date ar_email ar_campaign_id ar_type
  parseJSON _ = mzero

-- $(deriveFromJSON (convertName 2) ''AbuseReport)


-- | Aggregate abuse results returnd by abuseReports
data AbuseResults = AbuseResults 
  { arTotal :: Int
  , arData :: [AbuseReport]
  }
  deriving (Show, Eq)

instance FromJSON AbuseResults where
  parseJSON (Object v) = do
    ar_total <- v .: "total"
    ar_data <- v .: "data"
    return $ AbuseResults ar_total ar_data
  parseJSON _ = mzero

-- $(deriveFromJSON (convertName 2) ''AbuseResults)

-- | Queries Mailchimp for the abuse reports for a given mailing list
--
--   See <http://apidocs.mailchimp.com/api/2.0/lists/abuse-reports.php> for details.
--
--   Example Usage: 
--
-- > abuseReports listId (Just startingPage [indexed at 0]) (Just limitResults) (Just sinceDate)
abuseReports :: ListId
             -- ^ List
             -> Maybe Int
             -- ^ Start page (from 0)
             -> Maybe Int
             -- ^ Limit number of records
             -> Maybe UTCTime
             -- ^ Since time
             -> MailchimpT m AbuseResults
abuseReports listId start limit since = 
  query "lists" "abuse-reports" request
 where
  request = [ "id" .= listId
            , "start" .= start
            , "limit" .= limit
            , "since" .= (MCTime `fmap` since)
            ]

-- | Provides unspecified data relating to list activity
--
--   See <http://apidocs.mailchimp.com/api/2.0/lists/activity.php>
listActivity :: ListId -> MailchimpT m [Value]
listActivity listId = 
  query "lists" "activity" [ "id" .= listId ]

-- | An error result from batch calls, such as subscribeUser
data UserResultError = UserResultError
  { bsreEmail :: Maybe EmailId
  , bsreCode :: Int
  , bsreError :: Text
  , bsreRow :: Maybe Value -- This value doesn't actually seem to be returned by the API
  }
  deriving (Show, Eq)

instance FromJSON UserResultError where
  parseJSON (Object v) = do
    bsre_email <- v .:? "email_id"
    bsre_code <- v .: "code"
    bsre_error <- v .: "error"
    bsre_row <- v .:? "value"
    return $ UserResultError bsre_email bsre_code bsre_error bsre_row
  parseJSON _ = mzero

$(deriveToJSON (convertName 4) ''UserResultError)

-- | The result type of batchSubscribe
data BatchSubscribeResult = BatchSubscribeResult
  { bsrAddCount :: Int
  , bsrAdds :: [EmailResult]
  , bsrUpdateCount :: Int
  , bsrUpdates :: [EmailResult]
  , bsrErrorCount :: Int
  , bsrErrors :: [UserResultError]
  }
  deriving (Show, Eq)

$(deriveFromJSON (convertName 3) ''BatchSubscribeResult)


-- | Subscribe many users at once to a particular list.
--
--   See <http://apidocs.mailchimp.com/api/2.0/lists/batch-subscribe.php>
--
--   Usage:
--
-- > batchSubscribe listId [(Email "example@example.com", EmailTypeHTML, [("FNAME", "John")]] (Just doubleOptin) (Just updateExisting) (Just replaceInterests)
batchSubscribe :: ListId
               -- ^ List
               -> [(EmailId, EmailType, [MergeVarsItem])]
               -- ^ Emails, email type, and merge vars for the user               
               -> Maybe Bool
               -- ^ Send double optin email
               -> Maybe Bool
               -- ^ Update existing users
               -> Maybe Bool
               -- ^ Replace user interests
               -> MailchimpT m BatchSubscribeResult
batchSubscribe listId batchItems doubleOptin updateExisting replaceInterests =
  query "lists" "batch-subscribe" request
 where
  request = [ "id" .= listId
            , "batch" .= buildBatch batchItems
            , "double_optin" .= doubleOptin
            , "update_existing" .= updateExisting
            , "replace_interests" .= replaceInterests
            ]
  buildBatch :: [(EmailId, EmailType, [MergeVarsItem])] -> [Value]
  buildBatch = map buildBatchItem
  buildBatchItem (email, emailType, mergeVars) = 
    filterObject [ "email" .= email
                 , "email_type" .= emailType
                 , "merge_vars" .= filterObject mergeVars
                 ]

data BatchUnsubscribeResult = BatchUnsubscribeResult
  { burSuccessCount :: Int
  , burErrorCount :: Int
  --, burOf :: Maybe Value -- This is in the documentation, but not being returned by the server
  , burErrors :: [UserResultError]
  }
  deriving (Show, Eq)

instance FromJSON BatchUnsubscribeResult where
  parseJSON (Object v) = do
    bur_success_count <- v .: "success_count"
    bur_error_count <- v .: "error_count"
    --bur_of <- v .:? "of"
    bur_errors <- v .: "errors"
    return $ BatchUnsubscribeResult bur_success_count bur_error_count bur_errors
  parseJSON _ = mzero
-- $(deriveFromJSON (convertName 3) ''BatchUnsubscribeResult)


-- | Unsubscribe multiple users from a list.
--
--   See <http://apidocs.mailchimp.com/api/2.0/lists/batch-unsubscribe.php>
--
--   Usage:
--
-- > batchUnsubscribe listId [Email "example@example.com"] (Just deleteMember) (Just sendGoodbye) (Just sendNotify)
batchUnsubscribe :: ListId
                 -- ^ List
                 -> [EmailId]
                 -- ^ Emails to unsubscribe
                 -> Maybe Bool
                 -- ^ Delete member after unsubscribing
                 -> Maybe Bool
                 -- ^ Send goodbye email
                 -> Maybe Bool
                 -- ^ Send notification email to list administrator
                 -> MailchimpT m BatchUnsubscribeResult
batchUnsubscribe  listId batchItems deleteMember sendGoodbye sendNotify = 
  query "lists" "batch-unsubscribe" 
    [ "id" .= listId
    , "batch" .= batchItems
    , "delete_member" .= deleteMember
    , "send_goodbye" .= sendGoodbye
    , "send_notify" .= sendNotify
    ]

data ClientItem = ClientItem
  { ciClient :: Text
  , ciPercent :: Double
  , ciMembers :: Int
  }
  deriving (Show, Eq)

instance FromJSON ClientItem where
  parseJSON (Object v) = do
    ci_client <- v .: "client"
    ci_percent <- v .: "percent"
    ci_members <- v .: "members"
    return $ ClientItem ci_client ci_percent ci_members
  parseJSON _ = mzero

-- $(deriveFromJSON (convertName 2) ''ClientItem)


data ClientResultsCategory = ClientResultsCategory
  { crPenetration :: Double
  , crClients :: [ClientItem]
  }
  deriving (Show, Eq)

instance FromJSON ClientResultsCategory where
  parseJSON (Object v) = do
    cr_penetration <- v .: "penetration"
    cr_clients <- v .: "clients"
    return $ ClientResultsCategory cr_penetration cr_clients
  parseJSON _ = mzero

-- $(deriveFromJSON (convertName 2) ''ClientResultsCategory)


data ClientResults = ClientResults
  { crDesktop :: Maybe ClientResultsCategory
  , crMobile :: Maybe ClientResultsCategory
  }
  deriving (Show, Eq)

instance FromJSON ClientResults where
  parseJSON (Object v) = do
    cr_desktop <- v .:? "desktop" <|> checkArray "desktop"
    cr_mobile <- v .:? "mobile" <|> checkArray "mobile"
    -- Returns empty lists if there are no clients
    return $ ClientResults cr_desktop cr_mobile
   where
<<<<<<< HEAD
    resultsOrArray k = v .:? k <|> do
      mArray <- v .:? k
      if ((mArray :: Maybe [Text]) == Just []) then (return Nothing) else fail "Could not parse array in ClientResults"

=======
     checkArray k = do
       mArr <- v .:? k
       if mArr == Just ([] :: [Text]) then return Nothing
                          else fail "Non-empty array in ClientResults"
>>>>>>> 40ead48c
  parseJSON _ = mzero

-- $(deriveFromJSON (convertName 2) ''ClientResults)


-- | Gets the user agent info for members of the list.
--
--   See <http://apidocs.mailchimp.com/api/2.0/lists/clients.php>
clients :: ListId -> MailchimpT m ClientResults
clients listId = 
  query "lists" "clients" [ "id" .= listId ]


data GrowthHistoryResult = GrowthHistoryResult
  { ghrMonth :: Text
  , ghrExisting :: Maybe Int
  , ghrImports :: Maybe Int
  , ghrOptins :: Maybe Int
  }
  deriving (Show, Eq)

instance FromJSON GrowthHistoryResult where
  parseJSON (Object v) = do
    ghr_month <- v .: "month" 
    ghr_existing <- numberOrString "existing"
    ghr_imports <- numberOrString "imports"
    ghr_optins <- numberOrString "optins"
    return GrowthHistoryResult { ghrMonth = ghr_month 
                               , ghrExisting = ghr_existing 
                               , ghrImports = ghr_imports
                               , ghrOptins = ghr_optins
                               }
   where
    numberOrString k = (do
      mText <- (v .:? k) 
      let mInt = fmap (read . unpack) mText
      return mInt)
      <|> (v .:? k)
  parseJSON _ = mzero


$(deriveToJSON (convertName 3) ''GrowthHistoryResult)

-- $(deriveFromJSON (convertName 3) ''GrowthHistoryResult)

-- | Gets the growth history by month for an account or list.
--
--   See <http://apidocs.mailchimp.com/api/2.0/lists/growth-history.php>
growthHistory :: Maybe ListId -> MailchimpT m [GrowthHistoryResult]
growthHistory listId = 
  query "lists" "growth-history" [ "id" .= listId ]


-- | Grouping IDs for interest groups (not the idenfier for the interest group itself, which are identified by name only)
type GroupingId = Int

data CompleteResult = CompleteResult 
  { crComplete :: Bool
  }
  deriving (Show, Eq)

instance FromJSON CompleteResult where
  parseJSON (Object v) = do
    cr_complete <- v .: "complete"
    return $ CompleteResult cr_complete
  parseJSON _ = mzero

-- $(deriveFromJSON (convertName 2) ''CompleteResult)

-- | Adds an interest group to a list.
--
--   See <http://apidocs.mailchimp.com/api/2.0/lists/interest-group-add.php>
interestGroupAdd :: ListId
                 -- ^ List
                 -> Text
                 -- ^ Group name
                 -> Maybe GroupingId
                 -- ^ Grouping to put group in
                 -> MailchimpT m Bool
interestGroupAdd listId name groupId =
  fmap crComplete $ query "lists" "interest-group-add" [ "id" .= listId
                                                       , "group_name" .= name
                                                       , "grouping_id" .= groupId
                                                       ]
-- | Removes an interest group from a list.
--
--   See <http://apidocs.mailchimp.com/api/2.0/lists/interest-group-del.php>
interestGroupDelete :: ListId
                    -- ^ List
                    -> Text
                    -- ^ Group name
                    -> Maybe GroupingId
                    -- ^ Optional grouping
                    -> MailchimpT m Bool
interestGroupDelete listId name groupId =
  fmap crComplete $ query "lists" "interest-group-del" [ "id" .= listId
                                                       , "group_name" .= name
                                                       , "grouping_id" .= groupId
                                                       ]

-- | Changes the name of an interest group
--
--   See <http://apidocs.mailchimp.com/api/2.0/lists/interest-group-update.php>
interestGroupUpdate :: ListId
                    -- ^ List
                    -> Text
                    -- ^ Old group name
                    -> Text
                    -- ^ New group name
                    -> Maybe GroupingId
                    -- ^ Optional grouping
                    -> MailchimpT m Bool
interestGroupUpdate listId oldName newName groupId = 
  fmap crComplete $ query "lists" "interest-group-update" [ "id" .= listId
                                                          , "old_name" .= oldName
                                                          , "new_name" .= newName
                                                          , "grouping_id" .= groupId
                                                          ]

data GroupingType = CheckboxesGrouping
                  | HiddenGrouping
                  | DropdownGrouping
                  | RadioGrouping
  deriving (Show, Eq)

instance ToJSON GroupingType where
  toJSON CheckboxesGrouping = String "checkboxes"
  toJSON HiddenGrouping = String "hidden"
  toJSON DropdownGrouping = String "dropdown"
  toJSON RadioGrouping = String "radio"

instance FromJSON GroupingType where
  parseJSON (String "checkboxes") = return CheckboxesGrouping
  parseJSON (String "hidden") = return HiddenGrouping
  parseJSON (String "dropdown") = return DropdownGrouping
  parseJSON (String "radio") = return RadioGrouping
  parseJSON _ = mzero

data InterestGroupingAddResult = InterestGroupingAddResult
  { igarId :: GroupingId
  }
  deriving (Show, Eq)

instance FromJSON InterestGroupingAddResult where
  parseJSON (Object v) = do
    igar_id <- v .: "id"
    return $ InterestGroupingAddResult igar_id
  parseJSON _ = mzero

-- $(deriveFromJSON (convertName 4) ''InterestGroupingAddResult)

-- | Creates a new Interest Grouping
--
--   See <http://apidocs.mailchimp.com/api/2.0/lists/interest-grouping-add.php>
interestGroupingAdd :: ListId
                    -- ^ List
                    -> Text
                    -- ^ New grouping name
                    -> GroupingType
                    -- ^ Type of grouping
                    -> [Text]
                    -- ^ New groups in grouping
                    -> MailchimpT m GroupingId
interestGroupingAdd listId name groupingType groups =
  fmap igarId $ query "lists" "interest-grouping-add" [ "id" .= listId
                                                      , "name" .= name
                                                      , "type" .= groupingType
                                                      , "groups" .= groups
                                                      ]
-- | Deletes an Interest Grouping
--
--   See <http://apidocs.mailchimp.com/api/2.0/lists/interest-grouping-del.php>
interestGroupingDelete :: GroupingId -> MailchimpT m Bool
interestGroupingDelete groupId = 
  fmap crComplete $ query "lists" "interest-grouping-del" ["grouping_id" .= groupId ]

-- | Updates an Interest Grouping. 
--
--   See <http://apidocs.mailchimp.com/api/2.0/lists/interest-grouping-update.php>
--
--   Usage
--
-- > interestGroupingUpdate groupId field value
--
--   Where "field" is either "name" or "type" and value is the new value for that field.
interestGroupingUpdate :: GroupingId
                       -- ^ Grouping
                       -> Text
                       -- ^ Field to update, either "name" or "type"
                       -> Text
                       -- ^ New value for field
                       -> MailchimpT m Bool
interestGroupingUpdate groupId name value =
  fmap crComplete $ query "lists" "interest-grouping-update" [ "grouping_id" .= groupId
                                                             , "name" .= name
                                                             , "value" .= value
                                                             ]
data InterestGroupDetail = InterestGroupDetail
  { igdBit :: Text
  , igdName :: Text
  , igdDisplayOrder :: Text
  , igdSubscribers :: Int
  }
  deriving (Show, Eq)

instance FromJSON InterestGroupDetail where
  parseJSON (Object v) = do
    igd_bit <- v .: "bit"
    igd_name <- v .: "name"
    igd_display_order <- v .: "display_order"
    igd_subscribers <- v .: "subscribers"
    return $ InterestGroupDetail igd_bit igd_name igd_display_order igd_subscribers
  parseJSON _ = mzero

-- $(deriveFromJSON (convertName 3) ''InterestGroupDetail)

data InterestGrouping = InterestGrouping
  { igId :: GroupingId
  , igName :: Text
  , igFormField :: GroupingType
  , igGroups :: [InterestGroupDetail]
  }
  deriving (Show, Eq)

instance FromJSON InterestGrouping where
  parseJSON (Object v) = do
    ig_id <- v .: "id"
    ig_name <- v .: "name"
    ig_form_field <- v .: "form_field"
    ig_groups <- v .: "groups"
    return $ InterestGrouping ig_id ig_name ig_form_field ig_groups
  parseJSON _ = mzero

-- $(deriveFromJSON (convertName 2) ''InterestGrouping)

-- | Lists the Interest Groupings for a list.
--
--   See <http://apidocs.mailchimp.com/api/2.0/lists/interest-groupings.php>
interestGroupings :: ListId
                  -- ^ List
                  -> Maybe Bool
                  -- ^ Calculate counts for the groupings, which is slower
                  -> MailchimpT m [InterestGrouping]
interestGroupings listId counts =
  query "lists" "interest-groupings" [ "id" .= listId
                                     , "counts" .= counts
                                     ]

data ListStats = ListStats
  { lsMemberCount :: Double
  , lsUnsubscribeCount :: Double
  , lsCleanedCount :: Double
  , lsMemberCountSinceSend :: Double
  , lsUnsubscribeCountSinceSend :: Double
  , lsCleanedCountSinceSend :: Double
  , lsCampaignCount :: Double
  , lsGroupingCount :: Double
  , lsGroupCount :: Double
  , lsMergeVarCount :: Double
  , lsAvgSubRate :: Double
  , lsAvgUnsubRate :: Double
  , lsTargetSubRate :: Double
  , lsOpenRate :: Double
  , lsClickRate :: Double
  }
  deriving (Show, Eq)

instance FromJSON ListStats where
  parseJSON (Object v) = do
    ls_member_count <- v .: "member_count"
    ls_unsubscribe_count <- v .: "unsubscribe_count"
    ls_cleaned_count <- v .: "cleaned_count"
    ls_member_count_since_send <- v .: "member_count_since_send"
    ls_unsubscribe_count_since_send <- v .: "unsubscribe_count_since_send"
    ls_cleaned_count_since_send <- v .: "cleaned_count_since_send"
    ls_campaign_count <- v .: "campaign_count"
    ls_grouping_count <- v .: "grouping_count"
    ls_group_count <- v .: "group_count"
    ls_merge_var_count <- v .: "merge_var_count"
    ls_avg_sub_rate <- v .: "avg_sub_rate"
    ls_avg_unsub_rate <- v .: "avg_unsub_rate"
    ls_target_sub_rate <- v .: "target_sub_rate"
    ls_open_rate <- v .: "open_rate"
    ls_click_rate <- v .: "click_rate"
    return $ ListStats ls_member_count ls_unsubscribe_count ls_cleaned_count ls_member_count_since_send ls_unsubscribe_count_since_send ls_cleaned_count_since_send ls_campaign_count ls_grouping_count ls_group_count ls_merge_var_count ls_avg_sub_rate ls_avg_unsub_rate ls_target_sub_rate ls_open_rate ls_click_rate
  parseJSON _ = mzero


-- $(deriveFromJSON (convertName 2) ''ListStats)

$(deriveToJSON (convertName 2) ''ListStats)

data ListInfo = ListInfo
  { liId :: ListId
  , liWebId :: Int
  , liName :: Text
  , liDateCreated :: UTCTime
  , liEmailTypeOption :: Bool
  , liUseAwesomebar :: Bool
  , liDefaultFromName :: Text
  , liDefaultFromEmail :: Text
  , liDefaultSubject :: Text
  , liDefaultLanguage :: Text
  , liListRating :: Double
  , liSubscribeUrlShort :: Text
  , liBeamerAddress :: Text
  , liVisibility :: Text
  , liStats :: ListStats
  , liModules :: [Text]
  }
  deriving (Show, Eq)
  
instance FromJSON ListInfo where
  parseJSON (Object v) = do
    li_id <- v .: "id"
    li_web_id <- v .: "web_id"
    li_name <- v .: "name"
    li_date_created <- fmap unMCTime $ v .: "date_created"
    li_email_type_option <- v .: "email_type_option"
    li_use_awesomebar <- v .: "use_awesomebar"
    li_default_from_name <- v .: "default_from_name"
    li_default_from_email <- v .: "default_from_email"
    li_default_subject <- v .: "default_subject"
    li_default_language <- v .: "default_language"
    li_list_rating <- v .: "list_rating"
    li_subscribe_url_short <- v .: "subscribe_url_short"
    li_beamer_address <- v .: "beamer_address"
    li_visibility <- v .: "visibility"
    li_stats <- v .: "stats"
    li_modules <- v .: "modules"
    return $ ListInfo li_id li_web_id li_name li_date_created li_email_type_option li_use_awesomebar li_default_from_name li_default_from_email li_default_subject li_default_language li_list_rating li_subscribe_url_short li_beamer_address li_visibility li_stats li_modules
  parseJSON _ = mzero

-- $(deriveFromJSON (convertName 2) ''ListInfo)

data ListResultError = ListResultError 
  { lreParam :: Text
  , lreCode :: Int
  , lreError :: Text
  }
  deriving (Show, Eq)

instance FromJSON ListResultError where
  parseJSON (Object v) = do
    lre_param <- v .: "param"
    lre_code <- v .: "code"
    lre_error <- v .: "error"
    return $ ListResultError lre_param lre_code lre_error
  parseJSON _ = mzero

-- $(deriveFromJSON (convertName 2) ''ListResultError)


data ListsResult = ListsResult
  { lrTotal :: Int
  , lrData :: [ListInfo]
  , lrErrors :: [ListResultError]
  }
  deriving (Show, Eq)

instance FromJSON ListsResult where
  parseJSON (Object v) = do
    lr_total <- v .: "total"
    lr_data <- v .: "data"
    lr_errors <- v .: "errors"
    return $ ListsResult lr_total lr_data lr_errors
  parseJSON _ = mzero

-- $(deriveFromJSON (convertName 2) ''ListsResult)

data ListFilters = ListFilters
  { lfListId :: Maybe ListId
  , lfListName :: Maybe Text
  , lfFromName :: Maybe Text
  , lfFromEmail :: Maybe Text
  , lfFromSubject :: Maybe Text
  , lfCreatedBefore :: Maybe UTCTime
  , lfCreatedAfter :: Maybe UTCTime
  , lfExact :: Maybe Bool
  }
  deriving (Show, Eq)

instance FromJSON ListFilters where
  parseJSON (Object v) = do
    lf_list_id <- v .: "list_id"
    lf_list_name <- v .: "list_name"
    lf_from_name <- v .: "from_name"
    lf_from_email <- v .: "from_email"
    lf_from_subject <- v .: "from_subject"
    lf_created_before <- (fmap . fmap) unMCTime $ v .: "created_before"
    lf_created_after <- (fmap . fmap) unMCTime $ v .: "created_after"
    lf_exact <- v .: "exact"
    return $ ListFilters lf_list_id lf_list_name lf_from_name lf_from_email lf_from_subject lf_created_before lf_created_after lf_exact
  parseJSON _ = mzero

$(deriveToJSON (convertName 2) ''ListFilters)

instance Default ListFilters where
  def = ListFilters Nothing Nothing Nothing Nothing Nothing Nothing Nothing Nothing

data SortField = SortFieldCreated
               | SortFieldWeb

instance ToJSON SortField where
  toJSON SortFieldCreated = String "created"
  toJSON SortFieldWeb = String "web"

data SortDir = SortDirDesc
             | SortDirAsc
  deriving (Show, Eq)

instance ToJSON SortDir where
  toJSON SortDirDesc = String "DESC"
  toJSON SortDirAsc = String "ASC"

-- | Get information for all of the lists in the account.
--
--   See <http://apidocs.mailchimp.com/api/2.0/lists/list.php>
--
--   Usage:
--
-- > listInfo (Just listFilter) (Just startPage) (Just limitCount) (Just sortField) (Just sortDir)
listInfo :: Maybe ListFilters
         -- ^ Filters for lists to return
         -> Maybe Int
         -- ^ Start page, from 0
         -> Maybe Int
         -- ^ Limit number of lists to return
         -> Maybe SortField
         -- ^ Field to sort on
         -> Maybe SortDir
         -- ^ Sort direction
         -> MailchimpT m ListsResult
listInfo filters start limit sortField sortDir =
  query "lists" "list" [ "filters" .= filters
                       , "start" .= start
                       , "limit" .= limit
                       , "sort_field" .= sortField
                       , "sort_dir" .= sortDir
                       ]

data ListLocationsResult = ListLocationsResult
  { llrCountry :: Text
  , llrCc :: Text
  , llrPercent :: Double
  , llrTotal :: Double
  }
  deriving (Show, Eq)

instance FromJSON ListLocationsResult where
  parseJSON (Object v) = do
    llr_country <- v .: "country"
    llr_cc <- v .: "cc"
    llr_percent <- v .: "percent"
    llr_total <- v .: "total"
    return $ ListLocationsResult llr_country llr_cc llr_percent llr_total
  parseJSON _ = mzero

-- $(deriveFromJSON (convertName 3) ''ListLocationsResult)

-- | Get the locations for the subscribers of a list
--
--   See <http://apidocs.mailchimp.com/api/2.0/lists/locations.php>
listLocations :: ListId -> MailchimpT m [ListLocationsResult]
listLocations listId =
  query "lists" "locations" [ "id" .= listId ]

data ActivityAction = ActivityAction
  { aaAction :: Text
  , aaTimestamp :: UTCTime
  , aaUrl :: Text
  , aaType :: Text
  , aaCampaignId :: CampaignId
  , aaCampaignData :: Maybe CampaignInfo
  }
  deriving (Show, Eq)

instance FromJSON ActivityAction where
  parseJSON (Object v) = do
    aa_action <- v .: "action"
    aa_timestamp <- fmap unMCTime $ v .: "timestamp"
    aa_url <- v .: "url"
    aa_type <- v .: "type"
    aa_campaign_id <- v .: "campaign_id"
    aa_campaign_data <- v .:? "campaign_data"
    return $ ActivityAction aa_action aa_timestamp aa_url aa_type aa_campaign_id aa_campaign_data
  parseJSON _ = mzero

-- $(deriveFromJSON (convertName 2) ''ActivityAction)

data ActivityRecord = ActivityRecord
  { arecEmail :: EmailId
  , arecActivity :: [ActivityAction]
  }
  deriving (Show, Eq)

instance FromJSON ActivityRecord where
  parseJSON (Object v) = do
    arec_email <- v .: "email"
    arec_activity <- v .: "activity"
    return $ ActivityRecord arec_activity arec_email
  parseJSON _ = mzero

-- $(deriveFromJSON (convertName 4) ''ActivityRecord)

data MemberActivityResult = MemberActivityResult
  { marSuccessCount :: Int
  , marErrorCount :: Int
  , marErrors :: [UserResultError]
  , marData :: [ActivityRecord]
  }
  deriving (Show, Eq)

instance FromJSON MemberActivityResult where
  parseJSON (Object v) = do
    mar_success_count <- v .: "success_count"
    mar_error_count <- v .: "error_count"
    mar_errors <- v .: "errors"
    mar_data <- v .: "data"
    return $ MemberActivityResult mar_success_count mar_error_count mar_errors mar_data
  parseJSON _ = mzero

-- $(deriveFromJSON (convertName 3) ''MemberActivityResult)

-- | Get the activity of a list of members for a list
--
--   See <http://apidocs.mailchimp.com/api/2.0/lists/member-activity.php>
memberActivity :: ListId -> [EmailId] -> MailchimpT m MemberActivityResult
memberActivity listId emails = 
  query "lists" "member-activity" [ "id" .= listId, "emails" .= emails ]

data MemberList = MemberList
  { mlId :: ListId
  , mlStatus :: Text
  }
  deriving (Show, Eq)

instance FromJSON MemberList where
  parseJSON (Object v) = do
    ml_id <- v .: "id"
    ml_status <- v .: "status"
    return $ MemberList ml_id ml_status
  parseJSON _ = mzero
  
-- $(deriveFromJSON (convertName 2) ''MemberList)

data MemberGeo = MemberGeo
  { mgLatitude :: Text
  , mgLongitude :: Text
  , mgGmtoff :: Text
  , mgDstoff :: Text
  , mgTimezone :: Text
  , mgCc :: Text
  , mgRegion :: Text
  }
  deriving (Show, Eq)

instance FromJSON MemberGeo where
  parseJSON (Object v) = do
    mg_latitude <- v .: "latitude"
    mg_longitude <- v .: "longitude"
    mg_gmtoff <- v .: "gmtoff"
    mg_dstoff <- v .: "dstoff"
    mg_timezone <- v .: "timezone"
    mg_cc <- v .: "cc"
    mg_region <- v .: "region"
    return $ MemberGeo mg_latitude mg_longitude mg_gmtoff mg_dstoff mg_timezone mg_cc mg_region
  parseJSON _ = mzero

-- $(deriveFromJSON (convertName 2) ''MemberGeo)

data MemberClient = MemberClient
  { mcName :: Text
  , mcIconUrl :: Text
  }
  deriving (Show, Eq)

instance FromJSON MemberClient where
  parseJSON (Object v) = do
    mc_name <- v .: "name"
    mc_icon_url <- v .: "icon_url"
    return $ MemberClient mc_name mc_icon_url
  parseJSON _ = mzero

-- $(deriveFromJSON (convertName 2) ''MemberClient)

data MemberStaticSegment = MemberStaticSegment
  { mssId :: Int
  , mssName :: Text
  , mssAdded :: Text
  }
  deriving (Show, Eq)

instance FromJSON MemberStaticSegment where
  parseJSON (Object v) = do
    mss_id <- v .: "id"
    mss_name <- v .: "name"
    mss_added <- v .: "added"
    return $ MemberStaticSegment mss_id mss_name mss_added
  parseJSON _ = mzero

-- $(deriveFromJSON (convertName 2) ''MemberStaticSegment)

data MemberNote = MemberNote
  { mnId :: Int
  , mnNote :: Text
  , mnCreated :: UTCTime
  , mnUpdated :: UTCTime
  , mnCreatedByName :: Text
  }
  deriving (Show, Eq)
  
instance FromJSON MemberNote where
  parseJSON (Object v) = do
    mn_id <- v .: "id"
    mn_note <- v .: "note"
    mn_created <- fmap unMCTime $ v .: "created"
    mn_updated <- fmap unMCTime $ v .: "updated"
    mn_created_by_name <- v .: "created_by_name"
    return $ MemberNote mn_id mn_note mn_created mn_updated mn_created_by_name
  parseJSON _ = mzero

-- $(deriveFromJSON (convertName 2) ''MemberNote)


data MemberInfoFields = MemberInfoFields
  { miEmailType :: EmailType
  , miMerges :: Value -- Keys are merge var names, except GROUPINGS
  , miStatus :: Text
  , miIpSignup :: Text
  , miTimestampSignup :: Text
  , miIpOpt :: Text
  , miTimestampOpt :: UTCTime
  , miMemberRating :: Int
  , miCampaignId :: CampaignId
  , miLists :: [MemberList]
  , miTimestamp :: UTCTime
  , miInfoChanged :: UTCTime
  , miWebId :: Int
  , miListId :: ListId
  , miListName :: Text
  , miLanguage :: Text
  , miIsGmonkey :: Bool
  , miGeo :: MemberGeo
  , miClients :: MemberClient
  , miStaticSegments :: [MemberStaticSegment]
  , miNotes :: [MemberNote]
  }
  deriving (Show, Eq)

instance FromJSON MemberInfoFields where
  parseJSON (Object v) = do
    mi_email_type <- v .: "email_type"
    mi_merges <- v .: "merges"
    mi_status <- v .: "status"
    mi_ip_signup <- v .: "ip_signup"
    mi_timestamp_signup <- v .: "timestamp_signup"
    mi_ip_opt <- v .: "ip_opt"
    mi_timestamp_opt <- fmap unMCTime $ v .: "timestamp_opt"
    mi_member_rating <- v .: "member_rating"
    mi_campaign_id <- v .: "campaign_id"
    mi_lists <- v .: "lists"
    mi_timestamp <- fmap unMCTime $ v .: "timestamp"
    mi_info_changed <- fmap unMCTime $ v .: "info_changed"
    mi_web_id <- v .: "web_id"
    mi_list_id <- v .: "list_id"
    mi_list_name <- v .: "list_name"
    mi_language <- v .: "language"
    mi_is_gmonkey <- v .: "is_gmonkey"
    mi_geo <- v .: "geo"
    mi_clients <- v .: "clients"
    mi_static_segments <- v .: "static_segments"
    mi_notes <- v .: "notes"
    return $ MemberInfoFields mi_email_type mi_merges mi_status mi_ip_signup mi_timestamp_signup mi_ip_opt mi_timestamp_opt mi_member_rating mi_campaign_id mi_lists mi_timestamp mi_info_changed mi_web_id mi_list_id mi_list_name mi_language mi_is_gmonkey mi_geo mi_clients mi_static_segments mi_notes
  parseJSON _ = mzero

-- $(deriveFromJSON (convertName 2) ''MemberInfoFields)

-- | MemberInfo holds the results from calling "members". It doesn't match the layout
--   of the Mailchimp API so that the EmailResult can be pulled out as one type.
data MemberInfo = MemberInfo
  { miEmailResult :: EmailResult
  , miFields :: MemberInfoFields
  }
  deriving (Show, Eq)

instance FromJSON MemberInfo where
  parseJSON (Object v) = do
    emailResult <- parseJSON (Object v)
    memberFields <- parseJSON (Object v)
    return MemberInfo { miEmailResult = emailResult, miFields = memberFields }
  parseJSON _ = mzero

data MemberInfoError = MemberInfoError
  { mieEmail :: EmailId
  , mieError :: Text
  }
  deriving (Show, Eq)

instance FromJSON MemberInfoError where
  parseJSON (Object v) = do
    mie_email <- v .: "email"
    mie_error <- v .: "error"
    return $ MemberInfoError mie_email mie_error
  parseJSON _ = mzero

-- $(deriveFromJSON (convertName 3) ''MemberInfoError)

data MemberInfoResult = MemberInfoResult
  { mirSuccessCount :: Int
  , mirErrorCount :: Int
  , mirErrors :: [MemberInfoError]
  , mirData :: [MemberInfo]
  }
  deriving (Show, Eq)

instance FromJSON MemberInfoResult where
  parseJSON (Object v) = do
    mir_success_count <- v .: "success_count"
    mir_error_count <- v .: "error_count"
    mir_errors <- v .: "errors"
    mir_data <- v .: "data"
    return $ MemberInfoResult mir_success_count mir_error_count mir_errors mir_data
  parseJSON _ = mzero

-- $(deriveFromJSON (convertName 3) ''MemberInfoResult)

-- | Get information for members of a list
--
--   See <http://apidocs.mailchimp.com/api/2.0/lists/member-info.php>
memberInfo :: ListId -> [EmailId] -> MailchimpT m MemberInfoResult
memberInfo listId emails =
  query "lists" "member-info" [ "id" .= listId, "emails" .= emails ]


data MemberStatus = SubscribedStatus
                  | UnsubscribedStatus
                  | CleanedStatus

instance ToJSON MemberStatus where
  toJSON SubscribedStatus = String "subscribed"
  toJSON UnsubscribedStatus = String "unsubscribed"
  toJSON CleanedStatus = String "cleaned"


data MembersResult = MembersResult
  { mrTotal :: Int
  , mrData :: [MemberInfo]
  }
  deriving (Show, Eq)

instance FromJSON MembersResult where
  parseJSON (Object v) = do
    mr_total <- v .: "total"
    mr_data <- v .: "data"
    return $ MembersResult mr_total mr_data
  parseJSON _ = mzero

-- $(deriveFromJSON (convertName 2) ''MembersResult)


-- | Get all the members of a list matching a query.
--
--   See <http://apidocs.mailchimp.com/api/2.0/lists/members.php>
members :: ListId
        -- ^ List
        -> Maybe MemberStatus
        -- ^ Member status filter
        -> Maybe Int
        -- ^ Start page, from 0
        -> Maybe Int
        -- ^ Limit of records returned
        -> Maybe Text
        -- ^ Field to sort on
        -> Maybe SortDir
        -- ^ Ascending or descending
        -> Maybe Value
        -- ^ Segment to return
        -> MailchimpT m MembersResult
members listId status start limit sortField sortDir segment = 
  query "lists" "members" [ "id" .= listId
                          , "status" .= status
                          , "opts" .= filterObject [ "start" .= start
                                                   , "limit" .= limit
                                                   , "sort_field" .= sortField
                                                   , "sort_dir" .= sortDir
                                                   , "segment" .= segment
                                                   ]
                          ]
data MergeVarType = EmailMergeVarType
                  | TextMergeVarType
                  | NumberMergeVarType
                  | RadioMergeVarType
                  | DropdownMergeVarType
                  | DateMergeVarType
                  | AddressMergeVarType
                  | PhoneMergeVarType
                  | UrlMergeVarType
                  | ImageurlMergeVarType
                  | ZipMergeVarType
                  | BirthdayMergeVarType
  deriving (Show, Eq)

instance ToJSON MergeVarType where
  toJSON EmailMergeVarType = String "email"  
  toJSON TextMergeVarType = String "text"
  toJSON NumberMergeVarType = String "number"
  toJSON RadioMergeVarType = String "radio"
  toJSON DropdownMergeVarType = String "dropdown"
  toJSON DateMergeVarType = String "date"
  toJSON AddressMergeVarType = String "address"
  toJSON PhoneMergeVarType = String "phone"
  toJSON UrlMergeVarType = String "url"
  toJSON ImageurlMergeVarType = String "imageurl"
  toJSON ZipMergeVarType = String "zip"
  toJSON BirthdayMergeVarType = String "birthday"

instance FromJSON MergeVarType where
  parseJSON (String "email") = return EmailMergeVarType
  parseJSON (String "text") = return TextMergeVarType
  parseJSON (String "number") = return NumberMergeVarType
  parseJSON (String "radio") = return RadioMergeVarType
  parseJSON (String "dropdown") = return DropdownMergeVarType
  parseJSON (String "date") = return DateMergeVarType
  parseJSON (String "address") = return AddressMergeVarType
  parseJSON (String "phone") = return PhoneMergeVarType
  parseJSON (String "url") = return UrlMergeVarType
  parseJSON (String "imageurl") = return ImageurlMergeVarType
  parseJSON (String "zip") = return ZipMergeVarType
  parseJSON (String "birthday") = return BirthdayMergeVarType
  parseJSON _ = mzero



-- | Options used to create merge vars. Default instance is defined on this so you can easily
--   create new ones. E.g.
--
-- > def {mvoFieldType = Just TextMergeVarType, mvoHelptext = Just "Help text" }
data MergeVarOptions = MergeVarOptions
  { mvoFieldType :: Maybe MergeVarType
  , mvoReq :: Maybe Bool
  , mvoPublic :: Maybe Bool
  , mvoShow :: Maybe Bool
  , mvoOrder :: Maybe Int
  , mvoDefaultValue :: Maybe Text
  , mvoHelptext :: Maybe Text
  , mvoChoices :: Maybe [Text]
  , mvoDateformat :: Maybe Text
  , mvoPhoneformat :: Maybe Text
  , mvoDefaultCountry :: Maybe Text
  }
  deriving (Show, Eq)

instance FromJSON MergeVarOptions where
  parseJSON (Object v) = do
    mvo_field_type <- v .:? "field_type"
    mvo_req <- v .:? "req"
    mvo_public <- v .:? "public"
    mvo_show <- v .:? "show"
    mvo_order <- v .:? "order"
    mvo_default_value <- v .:? "default_value"
    mvo_helptext <- v .:? "helptext"
    mvo_choices <- v .:? "choices"
    mvo_dateformat <- v .:? "dateformat"
    mvo_phoneformat <- v .:? "phoneformat"
    mvo_default_country <- v .:? "default_country"
    return $ MergeVarOptions mvo_field_type mvo_req mvo_public mvo_show mvo_order mvo_default_value mvo_helptext mvo_choices mvo_dateformat mvo_phoneformat mvo_default_country
  parseJSON _ = mzero

-- $(deriveFromJSON (convertName 3) ''MergeVarOptions)

instance Default MergeVarOptions where
  def = MergeVarOptions { mvoFieldType = Nothing
                        , mvoReq = Nothing
                        , mvoPublic = Nothing
                        , mvoShow = Nothing
                        , mvoOrder = Nothing
                        , mvoDefaultValue = Nothing
                        , mvoHelptext = Nothing
                        , mvoChoices = Nothing
                        , mvoDateformat = Nothing
                        , mvoPhoneformat = Nothing
                        , mvoDefaultCountry = Nothing
                        }
$(deriveToJSON (convertName 3) ''MergeVarOptions)

data MergeVarResult = MergeVarResult
  { mvrName :: Text
  , mvrReq :: Bool
  , mvrFieldType :: MergeVarType
  , mvrPublic :: Bool
  , mvrShow :: Bool
  , mvrOrder :: Text
  , mvrDefault :: Maybe Text
  , mvrHelptext :: Maybe Text
  , mvrSize :: Text
  , mvrTag :: Text
  , mvrChoices :: Maybe [Text]
  , mvrId :: Int
  }
  deriving (Show, Eq)

instance FromJSON MergeVarResult where
  parseJSON (Object v) = do
    mvr_name <- v .: "name"
    mvr_req <- v .: "req"
    mvr_field_type <- v .: "field_type"
    mvr_public <- v .: "public"
    mvr_show <- v .: "show"
    mvr_order <- v .: "order"
    mvr_default <- v .: "default"
    mvr_helptext <- v .: "helptext"
    mvr_size <- v .: "size"
    mvr_tag <- v .: "tag"
    mvr_choices <- v .:? "choices"
    mvr_id <- v .: "id"
    return $ MergeVarResult mvr_name mvr_req mvr_field_type mvr_public mvr_show mvr_order mvr_default mvr_helptext mvr_size mvr_tag mvr_choices mvr_id
  parseJSON _ = mzero

-- $(deriveFromJSON (convertName 3) ''MergeVarResult)

$(deriveToJSON (convertName 3) ''MergeVarResult)

-- | Add a merge tag to a list.
--
--   See <http://apidocs.mailchimp.com/api/2.0/lists/merge-var-add.php>
mergeVarAdd :: ListId
            -- ^ List
            -> Text
            -- ^ Tag for merge var
            -> Text
            -- ^ Name of merge var
            -> Maybe MergeVarOptions
            -- ^ Options for merge var
            -> MailchimpT m MergeVarResult
mergeVarAdd listId tag name options =
  query "lists" "merge-var-add" [ "id" .= listId
                                , "tag" .= tag
                                , "name" .= name
                                , "options" .= options
                                ]

-- | Delete a merge tag from all members
--
--   See <http://apidocs.mailchimp.com/api/2.0/lists/merge-var-del.php>
mergeVarDelete :: ListId
               -- ^ List
               -> Text
               -- ^ Merge var tag
               -> MailchimpT m Bool
mergeVarDelete listId tag =
  fmap crComplete $ query "lists" "merge-var-del" [ "id" .= listId
                                                  , "tag" .= tag
                                                  ]

-- | Reset all data stored in a merge var.
--
--   See <http://apidocs.mailchimp.com/api/2.0/lists/merge-var-reset.php>
mergeVarReset :: ListId
              -- ^ List
              -> Text
              -- ^ Merge var tag
              -> MailchimpT m Bool
mergeVarReset listId tag = 
  fmap crComplete $ query "lists" "merge-var-reset" [ "id" .= listId
                                                    , "tag" .= tag
                                                    ]
                                                  
-- | Set a merge var for all users. Only works for merge var 1-30
--
--   See <http://apidocs.mailchimp.com/api/2.0/lists/merge-var-set.php>
mergeVarSet :: ListId
            -- ^ List
            -> Text
            -- ^ Merge var tag
            -> Text
            -- ^ New merge var value
            -> MailchimpT m Bool
mergeVarSet listId tag value =
  fmap crComplete $ query "lists" "merge-var-set" [ "id" .= listId
                                                  , "tag" .= tag
                                                  , "value" .= value
                                                  ]

-- | Update the options of a merge var.
--
--   See <http://apidocs.mailchimp.com/api/2.0/lists/merge-var-update.php>
mergeVarUpdate :: ListId
               -- ^ List
               -> Text
               -- ^ Merge var tag
               -> MergeVarOptions
               -- ^ Merge var options
               -> MailchimpT m MergeVarResult
mergeVarUpdate listId tag options =
  query "lists" "merge-var-update" [ "id" .= listId
                                   , "tag" .=  tag
                                   , "options" .= options
                                   ]

data MergeVarInfo = MergeVarInfo
  { mviId :: ListId
  , mviName :: Text
  , mviMergeVars :: [MergeVarResult]
  }
  deriving (Show, Eq)

instance FromJSON MergeVarInfo where
  parseJSON (Object v) = do
    mvi_id <- v .: "id"
    mvi_name <- v .: "name"
    mvi_merge_vars <- v .: "merge_vars"
    return $ MergeVarInfo mvi_id mvi_name mvi_merge_vars
  parseJSON _ = mzero

-- $(deriveFromJSON (convertName 3) ''MergeVarInfo)

data MergeVarError = MergeVarError
  { mveId :: ListId
  , mveCode :: Int
  , mveMsg :: Text
  }
  deriving (Show, Eq)

instance FromJSON MergeVarError where
  parseJSON (Object v) = do
    mve_id <- v .: "id"
    mve_code <- v .: "code"
    mve_msg <- v .: "msg"
    return $ MergeVarError mve_id mve_code mve_msg
  parseJSON _ = mzero

-- $(deriveFromJSON (convertName 3) ''MergeVarError)

data MergeVarInfoResult = MergeVarInfoResult
  { mvirSuccessCount :: Int
  , mvirErrorCount :: Int
  , mvirData :: [MergeVarInfo]
  , mvirErrors :: [MergeVarError]
  }
  deriving (Show, Eq)

instance FromJSON MergeVarInfoResult where
  parseJSON (Object v) = do
    mvir_success_count <- v .: "success_count"
    mvir_error_count <- v .: "error_count"
    mvir_data <- v .: "data"
    mvir_errors <- v .: "errors"
    return $ MergeVarInfoResult mvir_success_count mvir_error_count mvir_data mvir_errors
  parseJSON _ = mzero

-- $(deriveFromJSON (convertName 4) ''MergeVarInfoResult)

-- | Retrieve list of marge vars for a list.
--
--   See <http://apidocs.mailchimp.com/api/2.0/lists/merge-vars.php>
mergeVarInfo :: [ListId] -> MailchimpT m MergeVarInfoResult
mergeVarInfo listId =
  query "lists" "merge-vars" [ "id" .= listId ]

type SegmentId = Int

data StaticSegmentAddResult = StaticSegmentAddResult
  { ssarId :: SegmentId
  }
  deriving (Show, Eq)

instance FromJSON StaticSegmentAddResult where
  parseJSON (Object v) = do
    ssar_id <- v .: "id"
    return $ StaticSegmentAddResult ssar_id
  parseJSON _ = mzero

-- $(deriveFromJSON (convertName 4) ''StaticSegmentAddResult)

-- | Add a static segment for later use.
--
--   See <http://apidocs.mailchimp.com/api/2.0/lists/static-segment-add.php>
staticSegmentAdd :: ListId
                 -- ^ List
                 -> Text
                 -- ^ New static segment name
                 -> MailchimpT m SegmentId
staticSegmentAdd listId name =
  fmap ssarId $ query "lists" "static-segment-add" [ "id" .= listId
                                                   , "name" .= name
                                                   ]

-- | Delete a static segment
--
--   See <http://apidocs.mailchimp.com/api/2.0/lists/static-segment-del.php>
staticSegmentDelete :: ListId -> SegmentId -> MailchimpT m Bool
staticSegmentDelete listId segmentId =
  fmap crComplete $ query "lists" "static-segment-del" [ "id" .= listId
                                                       , "seg_id" .= segmentId
                                                       ]

data StaticSegmentMembersAddResult = StaticSegmentMembersAddResult
  { ssmarSuccessCount :: Int
  , ssmarErrorCount :: Int
  , ssmarErrors :: [UserResultError]
  }
  deriving (Show, Eq)

instance FromJSON StaticSegmentMembersAddResult where
  parseJSON (Object v) = do
    ssmar_success_count <- v .: "success_count"
    ssmar_error_count <- v .: "error_count"
    ssmar_errors <- v .: "errors"
    return $ StaticSegmentMembersAddResult ssmar_success_count ssmar_error_count ssmar_errors
  parseJSON _ = mzero

-- $(deriveFromJSON (convertName 5) ''StaticSegmentMembersAddResult)


-- | Add list members to a static segment
--
--   See <http://apidocs.mailchimp.com/api/2.0/lists/static-segment-members-add.php>
staticSegmentMembersAdd :: ListId -> SegmentId -> [EmailId] -> MailchimpT m StaticSegmentMembersAddResult
staticSegmentMembersAdd listId segmentId emails =
  query "lists" "static-segment-members-add" [ "id" .= listId
                                             , "seg_id" .= segmentId
                                             , "batch" .= emails
                                             ]

-- | The Mailchimp API docs show a slight difference between the return JSON of adds and deletes.
data StaticSegmentMembersDelResult = StaticSegmentMembersDelResult
  { ssmdrSuccessCount :: Int
  , ssmdrErrorCount :: Int
  , ssmdrErrors :: [UserResultError]
  }
  deriving (Show, Eq)

instance FromJSON StaticSegmentMembersDelResult where
  parseJSON (Object v) = do
    ssmdr_success_count <- v .: "success_count"
    ssmdr_error_count <- v .: "error_count"
    ssmdr_errors <- v .: "errors"
    return $ StaticSegmentMembersDelResult ssmdr_success_count ssmdr_error_count ssmdr_errors
  parseJSON _ = mzero

-- $(deriveFromJSON (convertName 5) ''StaticSegmentMembersDelResult)


staticSegmentMembersDelete :: ListId -> SegmentId -> [EmailId] -> MailchimpT m StaticSegmentMembersDelResult
staticSegmentMembersDelete listId segmentId emails =
  query "lists" "static-segment-members-del" [ "id" .= listId
                                             , "seg_id" .= segmentId
                                             , "batch" .= emails
                                             ]

-- | Reset a static segment and remove all members.
--
--   See <http://apidocs.mailchimp.com/api/2.0/lists/static-segment-reset.php>
staticSegmentReset :: ListId -> SegmentId -> MailchimpT m Bool
staticSegmentReset listId segmentId = 
  fmap crComplete $ query "lists" "static-segment-reset" [ "id" .= listId
                                                         , "seg_id" .= segmentId
                                                         ]

data StaticSegmentResult = StaticSegmentResult
  { ssrId :: SegmentId
  , ssrName :: Text
  , ssrMemberCount :: Int
  , ssrCreatedDate :: Maybe UTCTime
  , ssrLastUpdate :: Maybe UTCTime
  , ssrLastReset :: Maybe UTCTime
  }
  deriving (Show, Eq)

instance FromJSON StaticSegmentResult where
  parseJSON (Object v) = do
    ssr_id <- v .: "id"
    ssr_name <- v .: "name"
    ssr_member_count <- v .: "member_count"
    ssr_created_date <- (fmap . fmap) unMCTime $ v .: "created_date"
    ssr_last_update <- (fmap . fmap) unMCTime $ v .: "last_update"
    ssr_last_reset <- (fmap . fmap) unMCTime $  v .: "last_reset"
    return $ StaticSegmentResult ssr_id ssr_name ssr_member_count ssr_created_date ssr_last_update ssr_last_reset
  parseJSON _ = mzero

-- $(deriveFromJSON (convertName 3) ''StaticSegmentResult)

-- | Get all of the static segments
--
--   See <http://apidocs.mailchimp.com/api/2.0/lists/static-segments.php>
staticSegments :: ListId -> MailchimpT m [StaticSegmentResult]
staticSegments listId =
  query "lists" "static-segments" [ "id" .= listId ]

-- | Unsubscribe a user from a list.
--
--   See <http://apidocs.mailchimp.com/api/2.0/lists/unsubscribe.php>
unsubscribe :: ListId
            -- ^ List
            -> EmailId
            -- ^ Email to unsubscribe
            -> Maybe Bool
            -- ^ Delete member after unsubscribing
            -> Maybe Bool
            -- ^ Send goodbye email
            -> Maybe Bool
            -- ^ Send notification email to administrator
            -> MailchimpT m Bool
unsubscribe listId emailId deleteMember sendGoodbye sendNotify =
  fmap crComplete $ query "lists" "unsubscribe" [ "id" .= listId
                                                , "email" .= emailId
                                                , "delete_member" .= deleteMember
                                                , "send_goodbye" .= sendGoodbye
                                                , "send_notify" .= sendNotify
                                                ]

-- | Edit the information for a member
--
--   See <http://apidocs.mailchimp.com/api/2.0/lists/update-member.php>
updateMember :: ListId
             -- ^ List
             -> EmailId
             -- ^ Email of member
             -> [MergeVarsItem]
             -- ^ Merge vars
             -> Maybe EmailType
             -- ^ Email type to send
             -> Maybe Bool
             -- ^ Replace interests
             -> MailchimpT m EmailResult
updateMember listId emailId mergeVars emailType replaceInterests = 
  query "lists" "update-member" [ "id" .= listId
                                , "email" .= emailId
                                , "merge_vars" .= mergeVars
                                , "email_type" .= emailType
                                , "replace_interests" .= replaceInterests
                                ]


data WebhookActions = WebhookActions
  { waSubscribe :: Maybe Bool
  , waUnsubscribe :: Maybe Bool
  , waProfile :: Maybe Bool
  , waCleaned :: Maybe Bool
  , waUpemail :: Maybe Bool
  , waCampaign :: Maybe Bool
  }
  deriving (Show, Eq)

instance FromJSON WebhookActions where
  parseJSON (Object v) = do
    wa_subscribe <- v .:? "subscribe"
    wa_unsubscribe <- v .:? "unsubscribe"
    wa_profile <- v .:? "profile"
    wa_cleaned <- v .:? "cleaned"
    wa_upemail <- v .:? "upemail"
    wa_campaign <- v .:? "campaign"
    return $ WebhookActions wa_subscribe wa_unsubscribe wa_profile wa_cleaned wa_upemail wa_campaign
  parseJSON _ = mzero


$(deriveToJSON (convertName 2) ''WebhookActions)

-- $(deriveFromJSON (convertName 2) ''WebhookActions)

instance Default WebhookActions where
  def = WebhookActions Nothing Nothing Nothing Nothing Nothing Nothing

data WebhookSources = WebhookSources
  { wsUser :: Maybe Bool
  , wsAdmin :: Maybe Bool
  , wsApi :: Maybe Bool
  }
  deriving (Show, Eq)

instance FromJSON WebhookSources where
  parseJSON (Object v) = do
    ws_user <- v .:? "user"
    ws_admin <- v .:? "admin"
    ws_api <- v .:? "api"
    return $ WebhookSources ws_user ws_admin ws_api
  parseJSON _ = mzero

$(deriveToJSON (convertName 2) ''WebhookSources)

-- $(deriveFromJSON (convertName 2) ''WebhookSources)

type WebhookId = Text

data WebhookAddResult = WebhookAddResult
  { warId :: WebhookId
  }
  deriving (Show, Eq)

instance FromJSON WebhookAddResult where
  parseJSON (Object v) = do
    war_id <- v .: "id"
    return $ WebhookAddResult war_id
  parseJSON _ = mzero

-- $(deriveFromJSON (convertName 3) ''WebhookAddResult)

-- | Add a webhook URL to a list.
--
--   See <http://apidocs.mailchimp.com/api/2.0/lists/webhook-add.php>
webhookAdd :: ListId
           -- ^ List
           -> Text
           -- ^ URL of new webhook
           -> Maybe WebhookActions
           -- ^ Webhook actions
           -> Maybe WebhookSources
           -- ^ Webhook sources
           -> MailchimpT m WebhookAddResult
webhookAdd listId url actions sources =
  query "lists" "webhook-add" [ "id" .= listId
                              , "url" .= url
                              , "actions" .= actions
                              , "sources" .= sources
                              ]

-- | Delete a webhook URL from a list.
--
--   See <http://apidocs.mailchimp.com/api/2.0/lists/webhook-del.php>
webhookDelete :: ListId
              -- ^ List
              -> Text
              -- ^ URL to delete
              -> MailchimpT m Bool
webhookDelete listId url =
  fmap crComplete $ query "lists" "webhook-del" [ "id" .= listId
                              , "url" .= url
                              ]

data WebhookResult = WebhookResult
  { wrUrl :: Text
  , wrActions :: WebhookActions
  , wrSources :: WebhookSources
  }
  deriving (Show, Eq)

instance FromJSON WebhookResult where
  parseJSON (Object v) = do
    wr_url <- v .: "url"
    wr_actions <- v .: "actions"
    wr_sources <- v .: "sources"
    return $ WebhookResult wr_url wr_actions wr_sources
  parseJSON _ = mzero

-- $(deriveFromJSON (convertName 2) ''WebhookResult)

-- | List all the webhooks for a list.
--
--   See <http://apidocs.mailchimp.com/api/2.0/lists/webhooks.php>
webhooks :: ListId -> MailchimpT m [WebhookResult]
webhooks listId =
  query "lists" "webhooks" [ "id" .= listId ]<|MERGE_RESOLUTION|>--- conflicted
+++ resolved
@@ -459,17 +459,10 @@
     -- Returns empty lists if there are no clients
     return $ ClientResults cr_desktop cr_mobile
    where
-<<<<<<< HEAD
-    resultsOrArray k = v .:? k <|> do
-      mArray <- v .:? k
-      if ((mArray :: Maybe [Text]) == Just []) then (return Nothing) else fail "Could not parse array in ClientResults"
-
-=======
      checkArray k = do
        mArr <- v .:? k
        if mArr == Just ([] :: [Text]) then return Nothing
                           else fail "Non-empty array in ClientResults"
->>>>>>> 40ead48c
   parseJSON _ = mzero
 
 -- $(deriveFromJSON (convertName 2) ''ClientResults)
