--- conflicted
+++ resolved
@@ -118,13 +118,6 @@
 import Data.Time.Clock (UTCTime)
 import Data.Maybe (catMaybes)
 import Data.Default (Default(..))
-<<<<<<< HEAD
-import Text.Read.Lex (numberToInteger)
-import Data.HashMap.Strict (lookup)
-=======
-import Text.Read (readMaybe)
-
->>>>>>> 6a62c861
 
 -- | Represents an individual mailing list
 newtype ListId = ListId {unListId :: Text}
@@ -502,18 +495,11 @@
                                , ghrOptins = ghr_optins
                                }
    where
-<<<<<<< HEAD
-    numberOrString k = case Data.HashMap.Strict.lookup k v of
-                         Just (String _) -> fmap (read . unpack) $ v .: k
-                         Just (Number _) -> v .:? k
-                         _ -> return Nothing
-=======
     numberOrString k = (do
       mText <- (v .:? k) 
-      let mInt = fmap unpack mText >>= readMaybe
+      let mInt = fmap (read . unpack) mText
       return mInt)
       <|> (v .:? k)
->>>>>>> 6a62c861
   parseJSON _ = mzero
 
 
